--- conflicted
+++ resolved
@@ -316,15 +316,8 @@
             if not any(stdouts):
                 continue
 
-<<<<<<< HEAD
-            print(type(ar.stdout))
-            print(ar.stdout)
-            for task_idx, outs in enumerate(stdouts):
-                print("{}: {}".format(task_idx, stdouts.split('\n')[-1]))
-=======
             for eid, outs in enumerate(stdouts):
                 print("{}: {}".format(eid, stdouts.split('\n')[-1]))
->>>>>>> feb94abb
             sys.stdout.flush()
             sleep(5)
 
