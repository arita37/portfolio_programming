--- conflicted
+++ resolved
@@ -88,10 +88,6 @@
                                '%(message)s',
                         datefmt='%Y%m%d-%H:%M:%S',
                         level=logging.INFO)
-<<<<<<< HEAD
-    # run_compact_SPSP_CVaR(10, 90, 0.5)
-    run_general_SPSP_CVaR(50, 120, 0.55)
-=======
     import argparse
     parser = argparse.ArgumentParser()
     parser.add_argument("--setting", type=str,
@@ -130,5 +126,4 @@
         run_SPSP_CVaR_general(args.max_portfolio_size,
                               args.rolling_window_size,
                               float(args.alpha),
-                              args.sceenario_set_idx)
->>>>>>> e418611a
+                              args.sceenario_set_idx)