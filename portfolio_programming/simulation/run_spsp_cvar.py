# -*- coding: utf-8 -*-
"""
Author: Hung-Hsin Chen <chenhh@par.cse.nsysu.edu.tw>
License: GPL v3
"""

import json
import logging

import numpy as np
import xarray as xr

import portfolio_programming as pp
from portfolio_programming.simulation.spsp_cvar import SPSP_CVaR


def run_compact_SPSP_CVaR(n_symbol, rolling_window_size, alpha):
    risky_roi_xarr = xr.open_dataarray(
        pp.TAIEX_2005_LARGESTED_MARKET_CAP_DATA_NC)
    candidate_symbols = json.load(
        open(pp.TAIEX_2005_LARGEST4ED_MARKET_CAP_SYMBOL_JSON))[:n_symbol]

    risky_rois = risky_roi_xarr.loc[pp.EXP_START_DATE:pp.EXP_END_DATE,
                 candidate_symbols, 'simple_roi']

    exp_trans_dates = risky_rois.get_index('trans_date')
    n_exp_dates = len(exp_trans_dates)
    risk_free_rois = xr.DataArray(np.zeros(n_exp_dates),
                                  coords=(exp_trans_dates,))
    initial_risk_wealth = xr.DataArray(np.zeros(n_symbol),
                                       dims=('symbol',),
                                       coords=(candidate_symbols,))
    initial_risk_free_wealth = 1e6

    instance = SPSP_CVaR(candidate_symbols,
                         "compact",
                         n_symbol,
                         risky_rois,
                         risk_free_rois,
                         initial_risk_wealth,
                         initial_risk_free_wealth,
                         rolling_window_size=rolling_window_size,
                         alpha=alpha,
                         scenario_set_idx=1,
                         print_interval=10
                         )
    instance.run()


def run_general_SPSP_CVaR(max_portfolio_size, rolling_window_size, alpha):
    risky_roi_xarr = xr.open_dataarray(
        pp.TAIEX_2005_LARGESTED_MARKET_CAP_DATA_NC)
    candidate_symbols = json.load(
        open(pp.TAIEX_2005_LARGEST4ED_MARKET_CAP_SYMBOL_JSON))

    risky_rois = risky_roi_xarr.loc[pp.EXP_START_DATE:pp.EXP_END_DATE,
                 candidate_symbols, 'simple_roi']

    exp_trans_dates = risky_rois.get_index('trans_date')
    n_exp_dates = len(exp_trans_dates)
    risk_free_rois = xr.DataArray(np.zeros(n_exp_dates),
                                  coords=(exp_trans_dates,))
    initial_risk_wealth = xr.DataArray(np.zeros(n_symbol),
                                       dims=('symbol',),
                                       coords=(candidate_symbols,))
    initial_risk_free_wealth = 1e6

    instance = SPSP_CVaR(candidate_symbols,
                         "general",
                         max_portfolio_size,
                         risky_rois,
                         risk_free_rois,
                         initial_risk_wealth,
                         initial_risk_free_wealth,
                         rolling_window_size=rolling_window_size,
                         alpha=alpha,
                         scenario_set_idx=1,
                         print_interval=10
                         )
    instance.run()


if __name__ == '__main__':
    logging.basicConfig(format='%(filename)15s %(levelname)10s %(asctime)s\n'
                               '%(message)s',
                        datefmt='%Y%m%d-%H:%M:%S',
                        level=logging.INFO)
<<<<<<< HEAD
    run_SPSP_CVaR(50, 120, 0.55)
=======
    run_compact_SPSP_CVaR(10, 90, 0.5)
    run_general_SPSP_CVaR(5, 200, 0.5)
>>>>>>> 7be51649
<|MERGE_RESOLUTION|>--- conflicted
+++ resolved
@@ -85,9 +85,5 @@
                                '%(message)s',
                         datefmt='%Y%m%d-%H:%M:%S',
                         level=logging.INFO)
-<<<<<<< HEAD
-    run_SPSP_CVaR(50, 120, 0.55)
-=======
-    run_compact_SPSP_CVaR(10, 90, 0.5)
-    run_general_SPSP_CVaR(5, 200, 0.5)
->>>>>>> 7be51649
+    # run_compact_SPSP_CVaR(10, 90, 0.5)
+    run_general_SPSP_CVaR(5, 200, 0.5)