--- conflicted
+++ resolved
@@ -50,10 +50,8 @@
                        "{scenario_end_date}_" \
                        "Mc{n_symbol}_" \
                        "h{rolling_window_size}_s{n_scenario}.nc"
-<<<<<<< HEAD
+
+#SCENARIO_START_DATE = dt.date(2005, 1, 3)
+# SCENARIO_END_DATE = dt.date(2014, 12, 31)
 SCENARIO_START_DATE = dt.date(2015, 1, 5)
-=======
-SCENARIO_START_DATE = dt.date(2005, 1, 3)
-# SCENARIO_END_DATE = dt.date(2014, 12, 31)
->>>>>>> c1ca659c
 SCENARIO_END_DATE = dt.date(2017, 12, 29)
