# -*- coding: utf-8 -*-
"""
Authors: Hung-Hsin Chen <chenhh@par.cse.nsysu.edu.tw>
License: GPL v3

transforming TEJ's stock csv to pandas panel data
"""

import datetime as dt
import json
import os
from time import time

import numpy as np
import pandas as pd
import xarray as xr

import portfolio_programming as pp


def tej_csv_to_df(symbols, csv_dir, df_dir):
    """
    extract data from csv, and transforms the csv to dataframe

    Parameters:
    --------------
    symbols : list
        list of stock symbols given in data directory
    csv_dir : string
        csv file directory of symbols
    df_dir : string
        pandas dataframe output directory

    Returns:
    --------------
    list of pandas.dataframe files

    """
    t0 = time()

    for rdx, symbol in enumerate(symbols):
        csv_name = os.path.join(csv_dir, "{}.csv".format(symbol))
        df = pd.read_csv(open(csv_name),
                         index_col='year_month_day',
                         parse_dates=True,  # parse the index column

                         dtype={
                             # 'symbol': str,
                             # 'abbreviation': str,
                             'year_month_day': str,
                             'open_price': np.float,
                             'high_price': np.float,
                             'low_price': np.float,
                             'close_price': np.float,
                             'volume_1000_shares': np.float,
                             'value_1000_dollars': np.float,
                             'simple_roi_%': np.float,
                             'turnover_ratio_%': np.float,
                             'market_value_million_dollars': np.float,
                             'continuous_roi_%': np.float,
                         },
                         converters={
                             'symbol': lambda x: x.strip(),
                             'abbreviation': lambda x: x.strip(),

                         },
                         )

        # output data file path
        fout_path = os.path.join(df_dir, '{}_df.pkl'.format(symbol))
        df.to_pickle(fout_path)

        print("[{}/{}]{} csv to dataframe OK dates:{}_{}, {:.4f} secs".format(
            rdx + 1, len(symbols), symbol,
            df.index[0],
            df.index[-1],
            time() - t0))

    print("csv_to_to OK, elapsed {:.4f} secs".format(time() - t0))


def dataframe_to_xarray(symbols, df_dir, start_date, end_date, fout_path):
    """
    aggregating and trimming dataframe of stock to a panel file

    Parameters:
    --------------
    symbols : list
        list of stock symbols given in data directory
    df_dir : string
        pandas dataframe  directory
    start_date, end_date : datatime.date
        the start and end dates in the panel

    Returns:
    ---------
    xarray.DataArray

    """
    t0 = time()

    # load first df to read the periods
    fin_path = os.path.join(df_dir, "{}_df.pkl".format(symbols[0]))
    df = pd.read_pickle(fin_path)

    # get trans_dates and columns
    trans_dates = df[start_date:end_date].index
    trans_dates.name = 'trans_date'
    minor_indices = ['open_price', 'high_price', 'low_price', 'close_price',
                     'volume', 'simple_roi']

    # setting xarray (date, symbol, indices)
    xarr = xr.DataArray(
        np.zeros((len(trans_dates), len(symbols), len(minor_indices))),
        dims=('trans_date', 'symbol', 'data'),
        coords=[trans_dates, symbols, minor_indices]
    )

    for sdx, symbol in enumerate(symbols):
        t1 = time()
        # read df
        fin_path = os.path.join(df_dir, "{}_df.pkl".format(symbol))
        trimmed_df = pd.read_pickle(fin_path).loc[start_date:end_date]

        # rename columns
        dates = trimmed_df.index
        trimmed_df['simple_roi_%'] /= 100.
        trimmed_df.rename(columns={r'simple_roi_%': 'simple_roi'},
                          inplace=True)

        trimmed_df.rename(columns={r'volume_1000_shares': 'volume'},
                          inplace=True)

        xarr.loc[dates, symbol, :] = trimmed_df.loc[
            dates, ('open_price', 'high_price',
                    'low_price', 'close_price',
                    'volume',
                    'simple_roi')]

        print("[{}/{}] {} load to xarray OK, {:.3f} secs".format(
            sdx + 1, len(symbols), symbol, time() - t1))

    # # fill na with 0
    # pnl = pnl.fillna(0)

    # output data file path
    xarr.to_netcdf(fout_path)

    print("all exp_symbols load to xarray OK, {:.3f} secs".format(time() - t0))


def run_tej_csv_to_xarray(trim_start_date=dt.date(2000, 1, 3),
                          trim_end_date=dt.date(2018, 3, 15)
                          ):
    with open(pp.TAIEX_2005_LARGEST4ED_MARKET_CAP_SYMBOL_JSON) as fin:
        symbols = json.load(fin)

    csv_dir = os.path.join(pp.DATA_DIR, 'tej_csv')
    df_dir = pp.TMP_DIR

    # run
    tej_csv_to_df(symbols, csv_dir, df_dir)
    dataframe_to_xarray(symbols, df_dir, trim_start_date, trim_end_date,
                        pp.TAIEX_2005_LARGESTED_MARKET_CAP_DATA_NC)


def symbol_statistics(start_date=dt.date(2005, 1, 1),
                      end_date=dt.date(2014, 12, 31)):
    """
    the statistics of the return of the specified stocks
    """
    import csv
    import json
    import statsmodels.tsa.stattools as tsa_tools
    import scipy.stats as spstats
    import portfolio_programming.statistics.risk_adjusted as risk_adj
    import arch.bootstrap.multiple_comparison as arch_comp

    symbols = json.load(open(os.path.join(pp.DATA_DIR,
                                          'TAIEX_20050103_50largest_listed_market_cap.json')))
    data_xarr = xr.open_dataarray(os.path.join(pp.DATA_DIR,
                                               'TAIEX_20050103_50largest_listed_market_cap_xarray.nc'))

    with open(os.path.join(pp.TMP_DIR,
                           'TAIEX_20050103_50largest_listed_market_cap_stat.csv'),
              'w') as csv_file:
        fields = ["rank", 'symbol', 'start_date', 'end_date', "n_data",
                  "cum_roi", "annual_roi", "roi_mu", "std", "skew", "ex_kurt",
                  "Sharpe", "Sortino", "JB", "worst_ADF", "SPA_c"]

        writer = csv.DictWriter(csv_file, fieldnames=fields)
        writer.writeheader()

        for sdx, symbol in enumerate(symbols):
            rois = data_xarr.loc[start_date:end_date, symbol, 'simple_roi']
            trans_dates = rois.get_index('trans_date')
            n_roi = int(rois.count())
            rois[0] = 0
            cumulative_roi = float((1 + rois).prod() - 1)
            annual_roi = float(np.power(cumulative_roi + 1, 1. / 10) - 1)

            sharpe = risk_adj.Sharpe(rois)
            sortino = risk_adj.Sortino_full(rois)[0]
            jb = spstats.jarque_bera(rois)[1]

            # worse case of adf
            adf_c = tsa_tools.adfuller(rois, regression='c')[1]
            adf_ct = tsa_tools.adfuller(rois, regression='ct')[1]
            adf_ctt = tsa_tools.adfuller(rois, regression='ctt')[1]
            adf_nc = tsa_tools.adfuller(rois, regression='nc')[1]
            adf = max(adf_c, adf_ct, adf_ctt, adf_nc)

            spa_value = 0
            for _ in range(5):
                spa = arch_comp.SPA(rois.data, np.zeros(rois.size), reps=5000)
                spa.seed(np.random.randint(0, 2 ** 31 - 1))
                spa.compute()
                # preserve the worse p_value
                if spa.pvalues[1] > spa_value:
                    spa_value = spa.pvalues[1]

            writer.writerow({
                "rank": sdx + 1,
                "symbol": symbol,
                "start_date": trans_dates[0].strftime("%Y-%m-%d"),
                "end_date": trans_dates[-1].strftime("%Y-%m-%d"),
                "n_data": n_roi,
                "cum_roi": cumulative_roi,
                "annual_roi": annual_roi,
                "roi_mu": float(rois.mean()),
                "std": float(rois.std(ddof=1)),
                "skew": spstats.skew(rois, bias=False),
                "ex_kurt": spstats.kurtosis(rois, bias=False),
                "Sharpe": sharpe,
                "Sortino": sortino,
                "JB": jb,
                "worst_ADF": adf,
                "SPA_c": spa_value,
            })
            print("[{}/{}] {}, cum_roi:{:.2%}".format(
                sdx + 1, len(symbols),
                symbol, cumulative_roi))


def plot_fft(symbol, start_date=dt.date(2005, 1, 1),
             end_date=dt.date(2017, 12, 31)):
    import matplotlib.pyplot as plt
    import matplotlib.dates as mdates


    t0 = time()
    data_xarr = xr.open_dataarray(os.path.join(pp.DATA_DIR,
                       'TAIEX_20050103_50largest_listed_market_cap_xarray.nc'))

    ys = data_xarr.loc[start_date:end_date, symbol, 'simple_roi'] * 100
    n_point = int(ys.count())
    xs = ys.get_index('trans_date')

    years = mdates.YearLocator()  # every year
    months = mdates.MonthLocator()  # every month
    yearsFmt = mdates.DateFormatter('%Y')

    pts = np.arange(n_point)

    # freq domain
    freq_ys = np.fft.fft(ys)
    freq_ys = freq_ys[range(int(n_point / 2))]

    fig, ax = plt.subplots(2, 2)

    fig.suptitle('TAIEX {} {}-{}'.format(
        symbol,
        xs[0].strftime("%Y-%m-%d"), xs[-1].strftime("%Y-%m-%d")),
        fontsize=20)
    price_ax = ax[0, 0]
    hist_ax = ax[0, 1]
    roi_ax = ax[1, 0]
    fft_ax = ax[1, 1]

    datemin = np.datetime64(xs.date[0], 'Y')
    datemax = np.datetime64(xs.date[-1], 'Y') + np.timedelta64(1, 'Y')

    price_ax.plot(xs, data_xarr.loc[start_date:end_date, symbol,
                      'close_price'])
    price_ax.set_xlabel('Year', fontsize=12)
    price_ax.set_ylabel('Close price', fontsize=12)
    price_ax.xaxis.set_major_locator(years)
    price_ax.xaxis.set_major_formatter(yearsFmt)
    price_ax.xaxis.set_minor_locator(months)
    price_ax.set_xlim(datemin, datemax)
    price_ax.grid(True)

    hist_ax.hist(ys.data, bins=100, density=True, facecolor='green')
    hist_ax.set_xlabel('Return(%)', fontsize=12)
    hist_ax.set_ylabel('Probability density', fontsize=12)
    hist_ax.set_xlim(-10, 10)

    roi_ax.set_ylabel('Return(%)', fontsize=12)
    roi_ax.xaxis.set_major_locator(years)
    roi_ax.xaxis.set_major_formatter(yearsFmt)
    roi_ax.xaxis.set_minor_locator(months)
    roi_ax.plot(xs, ys)
    roi_ax.set_xlabel('Year', fontsize=12)
    roi_ax.set_xlim(datemin, datemax)
    roi_ax.grid(True)

    fft_ax.plot(abs(freq_ys), 'r')  # plotting the spectrum
    fft_ax.set_xlabel('Frequency (Hz)', fontsize=12)
    fft_ax.set_ylabel('|Y(freq)|', fontsize=12)
    fft_ax.set_xlim(0, n_point // 2)
    fft_ax.grid(True)

    # mng = plt.get_current_fig_manager()
    # mng.window.showMaximized()
    fig_path = os.path.join(pp.TMP_DIR, '{}_roi_{}_{}.png'.format(
        symbol, xs[0].strftime("%Y%m%d"), xs[-1].strftime("%Y%m%d")))
    fig.set_size_inches(16, 9)
    plt.savefig(fig_path, dpi=240, format='png')

    plt.show()
    print("symbol {} plot FFT complete, {:.4f} secs".format(symbol,
                                                            time()-t0))


def plot_hht(symbol, start_date=dt.date(2005, 1, 1),
             end_date=dt.date(2017, 12, 31)):
    import matplotlib.pyplot as plt
    import matplotlib.dates as mdates
    import pyhht
    import PyEMD

    t0 = time()
    data_xarr = xr.open_dataarray(os.path.join(pp.DATA_DIR,
                       'TAIEX_20050103_50largest_listed_market_cap_xarray.nc'))

    ys = data_xarr.loc[start_date:end_date, symbol, 'simple_roi'] * 100
    xs = ys.get_index('trans_date')
    datemin = np.datetime64(xs.date[0], 'Y')
    datemax = np.datetime64(xs.date[-1], 'Y') + np.timedelta64(1, 'Y')

    years = mdates.YearLocator()  # every year
    months = mdates.MonthLocator()  # every month
    yearsFmt = mdates.DateFormatter('%Y')

    # HHT
    emds = {"hht_emd": pyhht.EMD,
            "pyemd_emd": PyEMD.EMD,
            "pyemd_eemd": PyEMD.EEMD,
            "pyemd_eemdan": PyEMD.CEEMDAN
            }
    t0 = time()
    for emd_name, emd in emds.items():
<<<<<<< HEAD
        imfs = emd(ys.data)
=======
        if emd_name == 'hht_emd':
            imfs = emd.decompose(ys.data)
        else:
            imfs = emd(ys.data)

>>>>>>> 297ed999
        n_imfs = imfs.shape[0]
        global_ylim = max(np.max(np.abs(imfs[:-1, :]), axis=0))

        fig = plt.figure(figsize=(32, 18))
        hht_ax = plt.subplot(n_imfs + 1, 1, 1)
        hht_ax.plot(xs, ys.data)
        hht_ax.xaxis.set_major_locator(years)
        hht_ax.xaxis.set_major_formatter(yearsFmt)
        hht_ax.xaxis.set_minor_locator(months)
        hht_ax.set_xlim(datemin, datemax)
        hht_ax.set_ylim(ys.min(), ys.max())
        hht_ax.tick_params(axis='both', which='both', labelsize=8)
        # hht_ax.tick_params(which='both', left=False, bottom=False, labelleft=False,
        #                labelbottom=False)
        hht_ax.grid(False)
        hht_ax.set_ylabel('Signal')
        hht_ax.set_title('Empirical Mode Decomposition')
        # Plot the IMFs
        for idx in range(n_imfs):
            imf_ax = plt.subplot(n_imfs + 1, 1, idx + 2)
            imf_ax.plot(xs, imfs[idx, :])
            imf_ax.xaxis.set_major_locator(years)
            imf_ax.xaxis.set_major_formatter(yearsFmt)
            imf_ax.xaxis.set_minor_locator(months)
            imf_ax.set_xlim(datemin, datemax)
            # imf_ax.set_ylim(-axis_extent, axis_extent)
            imf_ax.tick_params(axis='both', which='both', labelsize=8)
            imf_ax.grid(False)
            if idx != n_imfs - 1:
                imf_ax.set_ylabel('IMF' + str(idx + 1))
            else:
                imf_ax.set_ylabel('Residual')

        fig_path = os.path.join(pp.TMP_DIR, '{}_roi_{}_{}_{}.png'.format(
            symbol, xs[0].strftime("%Y%m%d"), xs[-1].strftime("%Y%m%d"),
            emd_name))
        fig.set_size_inches(16, 9)
        plt.savefig(fig_path, dpi=240, format='png')

        plt.subplots_adjust(hspace=0.8)

    # plt.show()

if __name__ == '__main__':
    # import json
    #
    # symbols = json.load(open(os.path.join(pp.DATA_DIR,
    #                             'TAIEX_20050103_50largest_listed_market_cap.json')))
    # for symbol in symbols:
    #     plot_fft(symbol)
    plot_hht("2412")

    import argparse

    parser = argparse.ArgumentParser()
    parser.add_argument("-c", "--csv", default=False,
                        action='store_true',
                        help="csv to xarray")
    parser.add_argument("-s", '--stat', default=False,
                        action='store_true',
                        help="symbol statistics")

    args = parser.parse_args()
    if args.csv:
        run_tej_csv_to_xarray()
    elif args.stat:
        symbol_statistics()<|MERGE_RESOLUTION|>--- conflicted
+++ resolved
@@ -350,15 +350,11 @@
             }
     t0 = time()
     for emd_name, emd in emds.items():
-<<<<<<< HEAD
-        imfs = emd(ys.data)
-=======
         if emd_name == 'hht_emd':
             imfs = emd.decompose(ys.data)
         else:
             imfs = emd(ys.data)
 
->>>>>>> 297ed999
         n_imfs = imfs.shape[0]
         global_ylim = max(np.max(np.abs(imfs[:-1, :]), axis=0))
 
