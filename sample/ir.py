# -*- coding: utf-8 -*-
"""
Author: Hung-Hsin Chen <chenhh@par.cse.nsysu.edu.tw>
"""

import sys
import numpy as np

def swap_regret():
    size = 5
    weights = np.arange(6, 1, -1)
    experts = np.tile(weights, (size * (size-1), 1))
    print(experts)
    row = 0
    for idx in range(size):
        for jdx in range(size):
            if idx != jdx:
                print(idx, jdx, row)
                experts[row, jdx] += experts[row, idx]
                experts[row, idx] = 0
                row += 1
    print(experts)


def ir_example():
    size = 3
    p = np.array([0.2, 0.3, 0.5])
    experts = np.tile(p, (size * (size - 1), 1))
    print(experts)
    row = 0
    for idx in range(size):
        for jdx in range(size):
            if idx != jdx:
                # print(idx, jdx, row)
                experts[row, jdx] += experts[row, idx]
                experts[row, idx] = 0
                row += 1
    print(experts)
    rel = np.array([1.05, 0.9, 0.98])

<<<<<<< HEAD
=======
    new_weights = np.exp(np.log((experts * rel).sum(axis=1)))
    print(new_weights)
    normalized_experts = new_weights/new_weights.sum()
    print(normalized_experts)
>>>>>>> e490df78

if __name__ == '__main__':
    # swap_regret()
    ir_example()<|MERGE_RESOLUTION|>--- conflicted
+++ resolved
@@ -38,13 +38,10 @@
     print(experts)
     rel = np.array([1.05, 0.9, 0.98])
 
-<<<<<<< HEAD
-=======
     new_weights = np.exp(np.log((experts * rel).sum(axis=1)))
     print(new_weights)
     normalized_experts = new_weights/new_weights.sum()
     print(normalized_experts)
->>>>>>> e490df78
 
 if __name__ == '__main__':
     # swap_regret()
